--- conflicted
+++ resolved
@@ -13,11 +13,7 @@
   logDepositAwaitingWormholeVAA,
   logDepositBridged,
 } from './AuditLog.js';
-<<<<<<< HEAD
-=======
 import { Reveal } from '../types/Reveal.type.js';
-// --- End Import ---
->>>>>>> 57731db2
 
 /**
  * @name createDeposit
@@ -255,7 +251,7 @@
   }
 
   // Write to JSON file
-  writeJson(updatedDeposit, deposit.id);
+  await DepositStore.update(updatedDeposit);
 
   logger.info(
     `Deposit has been moved to AWAITING_WORMHOLE_VAA | ID: ${deposit.id} | sequence: ${transferSequence}`,
@@ -315,7 +311,7 @@
   }
 
   // Write to JSON file
-  writeJson(updatedDeposit, deposit.id);
+  await DepositStore.update(updatedDeposit);
 
   logger.info(`Deposit has been moved to BRIDGED | ID: ${deposit.id}`);
 
