--- conflicted
+++ resolved
@@ -12,11 +12,7 @@
 import { ChainConfig, NETWORK } from '../types/ChainConfig.type.js';
 import { Deposit } from '../types/Deposit.type.js';
 import logger, { logErrorContext } from '../utils/Logger.js';
-<<<<<<< HEAD
 import { DepositStore } from '../utils/DepositStore';
-=======
-import { getJsonById, getAllJsonOperationsByStatus } from '../utils/JsonUtils.js';
->>>>>>> 57731db2
 import {
   updateToInitializedDeposit,
   updateToFinalizedDeposit,
@@ -320,17 +316,8 @@
 
   // --- Batch Processing Logic ---
   async processInitializeDeposits(): Promise<void> {
-<<<<<<< HEAD
-    const depositsToInitialize = await DepositStore.getByStatus(
-      DepositStatus.QUEUED
-    );
-    logger.debug(
-      `PROCESS_INIT | Found ${depositsToInitialize.length} deposits in QUEUED state.`
-    );
-=======
-    const depositsToInitialize = await getAllJsonOperationsByStatus(DepositStatus.QUEUED);
+    const depositsToInitialize = await DepositStore.getByStatus(DepositStatus.QUEUED);
     logger.debug(`PROCESS_INIT | Found ${depositsToInitialize.length} deposits in QUEUED state.`);
->>>>>>> 57731db2
     const filteredDeposits = this.filterDepositsActivityTime(depositsToInitialize);
     logger.debug(
       `PROCESS_INIT | ${filteredDeposits.length} deposits ready for initialization after time filter.`,
@@ -386,13 +373,7 @@
   }
 
   async processFinalizeDeposits(): Promise<void> {
-<<<<<<< HEAD
-    const depositsToFinalize = await DepositStore.getByStatus(
-      DepositStatus.INITIALIZED
-    );
-=======
-    const depositsToFinalize = await getAllJsonOperationsByStatus(DepositStatus.INITIALIZED);
->>>>>>> 57731db2
+    const depositsToFinalize = await DepositStore.getByStatus(DepositStatus.INITIALIZED);
     logger.debug(
       `PROCESS_FINALIZE | Found ${depositsToFinalize.length} deposits in INITIALIZED state.`,
     );
