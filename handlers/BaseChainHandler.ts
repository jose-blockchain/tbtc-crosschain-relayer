--- conflicted
+++ resolved
@@ -1,32 +1,18 @@
-import { Network, Wormhole, wormhole } from "@wormhole-foundation/sdk";
-
-import solana from "@wormhole-foundation/sdk/solana";
-import sui from "@wormhole-foundation/sdk/sui";
-import evm from "@wormhole-foundation/sdk/evm";
+import { Network, Wormhole, wormhole } from '@wormhole-foundation/sdk';
+
+import solana from '@wormhole-foundation/sdk/solana';
+import sui from '@wormhole-foundation/sdk/sui';
+import evm from '@wormhole-foundation/sdk/evm';
 
 import { BigNumber, ethers } from 'ethers';
-import { TransactionReceipt } from "@ethersproject/providers"
+import { TransactionReceipt } from '@ethersproject/providers';
 import { NonceManager } from '@ethersproject/experimental';
 
-<<<<<<< HEAD
-import { ChainHandlerInterface } from '../interfaces/ChainHandler.interface';
-import { ChainConfig, NETWORK } from '../types/ChainConfig.type';
-import { Deposit } from '../types/Deposit.type';
-import { LogError, LogMessage, LogWarning } from '../utils/Logs';
-import {
-  getJsonById,
-  getAllJsonOperationsByStatus,
-} from '../utils/JsonUtils';
-=======
 import { ChainHandlerInterface } from '../interfaces/ChainHandler.interface.js';
-import { ChainConfig } from '../types/ChainConfig.type.js';
+import { ChainConfig, NETWORK } from '../types/ChainConfig.type.js';
 import { Deposit } from '../types/Deposit.type.js';
 import logger, { logErrorContext } from '../utils/Logger.js';
-import {
-  getJsonById,
-  getAllJsonOperationsByStatus,
-} from '../utils/JsonUtils.js';
->>>>>>> b237be5a
+import { getJsonById, getAllJsonOperationsByStatus } from '../utils/JsonUtils.js';
 import {
   updateToInitializedDeposit,
   updateToFinalizedDeposit,
@@ -67,26 +53,19 @@
       !this.config.vaultAddress ||
       !this.config.network
     ) {
-      throw new Error(
-        `Missing required L1 configuration for ${this.config.chainName}`
-      );
-    }
-
-    const ethereumNetwork = this.config.network === NETWORK.DEVNET
-      ? NETWORK.TESTNET
-      : this.config.network;
-
-    this.wormhole = await wormhole(
-      ethereumNetwork,
-      [evm, solana, sui],
-      {
-        chains: {
-          Solana: {
-            rpc: this.config.l2Rpc,
-          },
+      throw new Error(`Missing required L1 configuration for ${this.config.chainName}`);
+    }
+
+    const ethereumNetwork =
+      this.config.network === NETWORK.DEVNET ? NETWORK.TESTNET : this.config.network;
+
+    this.wormhole = await wormhole(ethereumNetwork, [evm, solana, sui], {
+      chains: {
+        Solana: {
+          rpc: this.config.l2Rpc,
         },
-      }
-    )
+      },
+    });
     this.l1Provider = new ethers.providers.JsonRpcProvider(this.config.l1Rpc);
     this.l1Signer = new ethers.Wallet(this.config.privateKey, this.l1Provider);
     this.nonceManagerL1 = new NonceManager(this.l1Signer);
@@ -95,24 +74,24 @@
     this.l1BitcoinDepositor = new ethers.Contract(
       this.config.l1ContractAddress,
       L1BitcoinDepositorABI,
-      this.nonceManagerL1
+      this.nonceManagerL1,
     );
     this.tbtcVault = new ethers.Contract( // Keep for completeness, though not sending txs currently
       this.config.vaultAddress,
       TBTCVaultABI,
-      this.l1Signer // Use l1Signer here, not nonceManagerL1 unless needed
+      this.l1Signer, // Use l1Signer here, not nonceManagerL1 unless needed
     );
 
     // L1 Contracts for reading/listening
     this.l1BitcoinDepositorProvider = new ethers.Contract(
       this.config.l1ContractAddress,
       L1BitcoinDepositorABI,
-      this.l1Provider
+      this.l1Provider,
     );
     this.tbtcVaultProvider = new ethers.Contract(
       this.config.vaultAddress,
       TBTCVaultABI,
-      this.l1Provider
+      this.l1Provider,
     );
     logger.debug(`Base L1 components initialized for ${this.config.chainName}`);
 
@@ -125,13 +104,9 @@
   async setupListeners(): Promise<void> {
     logger.debug(`Setting up Base L1 listeners for ${this.config.chainName}`);
     await this.setupL1Listeners();
-    logger.debug(
-      `Setting up L2 listeners (delegated) for ${this.config.chainName}`
-    );
+    logger.debug(`Setting up L2 listeners (delegated) for ${this.config.chainName}`);
     await this.setupL2Listeners();
-    logger.debug(
-      `All event listeners setup complete for ${this.config.chainName}`
-    );
+    logger.debug(`All event listeners setup complete for ${this.config.chainName}`);
   }
 
   // --- L1 Listener Setup ---
@@ -144,37 +119,33 @@
           const depositId = BigDepositKey.toString();
           const deposit: Deposit | null = getJsonById(depositId);
           if (deposit) {
-            logger.debug(
-              `Received OptimisticMintingFinalized event for Deposit ID: ${deposit.id}`
-            );
+            logger.debug(`Received OptimisticMintingFinalized event for Deposit ID: ${deposit.id}`);
             // Check if already finalized to avoid redundant calls/logs
             if (deposit.status !== DepositStatus.FINALIZED) {
               this.finalizeDeposit(deposit); // Call finalizeDeposit to handle the process
             } else {
-              logger.debug(
-                `Deposit ${deposit.id} already finalized locally. Ignoring event.`
-              );
+              logger.debug(`Deposit ${deposit.id} already finalized locally. Ignoring event.`);
             }
           } else {
             logger.warn(
-              `Received OptimisticMintingFinalized event for unknown Deposit Key: ${depositId}`
+              `Received OptimisticMintingFinalized event for unknown Deposit Key: ${depositId}`,
             );
           }
         } catch (error: any) {
           logErrorContext(
             `Error in OptimisticMintingFinalized handler: ${error.message ?? error}`,
-            error
+            error,
           );
           logDepositError(
             'unknown',
             `Error processing OptimisticMintingFinalized event for key ${depositKey?.toString()}`,
-            error
+            error,
           );
         }
-      }
-    );
-    logger.debug(
-      `TBTCVault OptimisticMintingFinalized listener setup for ${this.config.chainName}`
+      },
+    );
+    logger.debug(
+      `TBTCVault OptimisticMintingFinalized listener setup for ${this.config.chainName}`,
     );
   }
 
@@ -186,7 +157,7 @@
       deposit.status === DepositStatus.FINALIZED
     ) {
       logger.warn(
-        `INITIALIZE | Deposit already processed locally | ID: ${deposit.id} | STATUS: ${DepositStatus[deposit.status]}`
+        `INITIALIZE | Deposit already processed locally | ID: ${deposit.id} | STATUS: ${DepositStatus[deposit.status]}`,
       );
       return;
     }
@@ -194,7 +165,7 @@
       const errorMsg = 'Missing L1OutputEvent data for initialization';
       logErrorContext(
         `INITIALIZE | ERROR | Missing L1OutputEvent data | ID: ${deposit.id}`,
-        new Error(errorMsg)
+        new Error(errorMsg),
       );
       logDepositError(deposit.id, errorMsg, new Error(errorMsg));
       updateToInitializedDeposit(deposit, null, 'Missing L1OutputEvent data'); // Mark as error
@@ -207,14 +178,13 @@
       await this.l1BitcoinDepositorProvider.callStatic.initializeDeposit(
         deposit.L1OutputEvent.fundingTx,
         deposit.L1OutputEvent.reveal,
-        deposit.L1OutputEvent.l2DepositOwner
+        deposit.L1OutputEvent.l2DepositOwner,
       );
       logger.debug(`INITIALIZE | Pre-call successful | ID: ${deposit.id}`);
 
-      const currentNonce =
-        await this.nonceManagerL1.getTransactionCount('latest');
+      const currentNonce = await this.nonceManagerL1.getTransactionCount('latest');
       logger.debug(
-        `INITIALIZE | Sending transaction with nonce ${currentNonce} | ID: ${deposit.id}`
+        `INITIALIZE | Sending transaction with nonce ${currentNonce} | ID: ${deposit.id}`,
       );
 
       // Send transaction using L1BitcoinDepositor with nonce manager
@@ -222,16 +192,14 @@
         deposit.L1OutputEvent.fundingTx,
         deposit.L1OutputEvent.reveal,
         deposit.L1OutputEvent.l2DepositOwner,
-        { nonce: currentNonce }
-      );
-
-      logger.debug(
-        `INITIALIZE | Waiting to be mined | ID: ${deposit.id} | TxHash: ${tx.hash}`
-      );
+        { nonce: currentNonce },
+      );
+
+      logger.debug(`INITIALIZE | Waiting to be mined | ID: ${deposit.id} | TxHash: ${tx.hash}`);
       // Wait for the transaction to be mined
       const receipt = await tx.wait();
       logger.debug(
-        `INITIALIZE | Transaction mined | ID: ${deposit.id} | TxHash: ${receipt.transactionHash} | Block: ${receipt.blockNumber}`
+        `INITIALIZE | Transaction mined | ID: ${deposit.id} | TxHash: ${receipt.transactionHash} | Block: ${receipt.blockNumber}`,
       );
 
       // Update the deposit status in the JSON storage upon successful mining
@@ -240,31 +208,20 @@
       return receipt; // Return the receipt for further processing if needed
     } catch (error: any) {
       // Error Handling - Check if it's a specific revert reason or common issue
-      const reason =
-        error.reason ??
-        error.error?.message ??
-        error.message ??
-        'Unknown error';
-      logErrorContext(
-        `INITIALIZE | ERROR | ID: ${deposit.id} | Reason: ${reason}`,
-        error
-      );
-      logDepositError(
-        deposit.id,
-        `Failed to initialize deposit: ${reason}`,
-        error
-      );
+      const reason = error.reason ?? error.error?.message ?? error.message ?? 'Unknown error';
+      logErrorContext(`INITIALIZE | ERROR | ID: ${deposit.id} | Reason: ${reason}`, error);
+      logDepositError(deposit.id, `Failed to initialize deposit: ${reason}`, error);
       // Update status to reflect error, preventing immediate retries unless logic changes
       updateToInitializedDeposit(deposit, null, `Error: ${reason}`);
     }
   }
 
-  async finalizeDeposit(deposit: Deposit): Promise<void | { receipt: ethers.ContractReceipt | null; }> {
+  async finalizeDeposit(
+    deposit: Deposit,
+  ): Promise<void | { receipt: ethers.ContractReceipt | null }> {
     // Check if already finalized locally
     if (deposit.status === DepositStatus.FINALIZED) {
-      logger.warn(
-        `FINALIZE | Deposit already finalized locally | ID: ${deposit.id}`
-      );
+      logger.warn(`FINALIZE | Deposit already finalized locally | ID: ${deposit.id}`);
       return;
     }
     // Ensure it was initialized or mark as error if called prematurely
@@ -272,13 +229,9 @@
       const errorMsg = `Attempted to finalize non-initialized deposit (Status: ${DepositStatus[deposit.status]})`;
       logErrorContext(
         `FINALIZE | ERROR | Attempted to finalize non-initialized deposit | ID: ${deposit.id} | STATUS: ${DepositStatus[deposit.status]}`,
-        new Error(errorMsg)
-      );
-      logDepositError(
-        deposit.id,
-        errorMsg,
-        new Error('Invalid status for finalize')
-      );
+        new Error(errorMsg),
+      );
+      logDepositError(deposit.id, errorMsg, new Error('Invalid status for finalize'));
       // Optionally mark with error? updateToFinalizedDeposit(deposit, null, 'Invalid status for finalize')? Or just let process loop retry?
       // For now, just return, assuming the process loop or event handler called this correctly.
       return;
@@ -287,25 +240,19 @@
     try {
       logger.debug(`FINALIZE | Quoting fee... | ID: ${deposit.id}`);
       // Use provider instance for read-only quote
-      const value = (
-        await this.l1BitcoinDepositorProvider.quoteFinalizeDeposit()
-      ).toString();
+      const value = (await this.l1BitcoinDepositorProvider.quoteFinalizeDeposit()).toString();
       logger.debug(`FINALIZE | Fee quoted: ${value} wei | ID: ${deposit.id}`);
 
       logger.debug(`FINALIZE | Pre-call checking... | ID: ${deposit.id}`);
       // Use provider instance for callStatic
-      await this.l1BitcoinDepositorProvider.callStatic.finalizeDeposit(
-        deposit.id,
-        {
-          value: value,
-        }
-      );
+      await this.l1BitcoinDepositorProvider.callStatic.finalizeDeposit(deposit.id, {
+        value: value,
+      });
       logger.debug(`FINALIZE | Pre-call successful for finalizeDeposit | ID: ${deposit.id}`);
 
-      const currentNonce =
-        await this.nonceManagerL1.getTransactionCount('latest');
+      const currentNonce = await this.nonceManagerL1.getTransactionCount('latest');
       logger.debug(
-        `FINALIZE | Sending L1 finalize transaction with nonce ${currentNonce} | ID: ${deposit.id}`
+        `FINALIZE | Sending L1 finalize transaction with nonce ${currentNonce} | ID: ${deposit.id}`,
       );
 
       // Use signer contract instance with nonce manager for the actual transaction
@@ -315,43 +262,30 @@
       });
 
       logger.debug(
-        `FINALIZE | L1 finalize transaction sent | ID: ${deposit.id} | TxHash: ${tx.hash}`
+        `FINALIZE | L1 finalize transaction sent | ID: ${deposit.id} | TxHash: ${tx.hash}`,
       );
       // Wait for the transaction to be mined
       const receipt = await tx.wait();
       logger.debug(
-        `FINALIZE | L1 finalize transaction mined | ID: ${deposit.id} | TxHash: ${receipt.transactionHash} | Block: ${receipt.blockNumber}`
+        `FINALIZE | L1 finalize transaction mined | ID: ${deposit.id} | TxHash: ${receipt.transactionHash} | Block: ${receipt.blockNumber}`,
       );
 
       // Update status upon successful mining
       updateToFinalizedDeposit(deposit, receipt); // Pass only deposit and receipt on success
 
-      return { receipt }
+      return { receipt };
     } catch (error: any) {
-      const reason =
-        error.reason ??
-        error.error?.message ??
-        error.message ??
-        'Unknown error';
+      const reason = error.reason ?? error.error?.message ?? error.message ?? 'Unknown error';
 
       // Specific handling for the "Deposit not finalized by the bridge" case
       if (reason.includes('Deposit not finalized by the bridge')) {
-        logger.warn(
-          `FINALIZE | WAITING (Bridge Delay) | ID: ${deposit.id} | Reason: ${reason}`
-        );
+        logger.warn(`FINALIZE | WAITING (Bridge Delay) | ID: ${deposit.id} | Reason: ${reason}`);
         // Don't mark as error, just update activity to allow retry after TIME_TO_RETRY
         updateLastActivity(deposit);
       } else {
         // Handle other errors
-        logErrorContext(
-          `FINALIZE | ERROR | ID: ${deposit.id} | Reason: ${reason}`,
-          error
-        );
-        logDepositError(
-          deposit.id,
-          `Failed to finalize deposit: ${reason}`,
-          error
-        );
+        logErrorContext(`FINALIZE | ERROR | ID: ${deposit.id} | Reason: ${reason}`, error);
+        logDepositError(deposit.id, `Failed to finalize deposit: ${reason}`, error);
         // Mark as error to potentially prevent immediate retries depending on cleanup logic
         updateToFinalizedDeposit(deposit, null, `Error: ${reason}`);
       }
@@ -361,15 +295,14 @@
   async checkDepositStatus(depositId: string): Promise<DepositStatus | null> {
     try {
       // Use the L1 provider contract to check status
-      const status: number =
-        await this.l1BitcoinDepositorProvider.deposits(depositId);
+      const status: number = await this.l1BitcoinDepositorProvider.deposits(depositId);
       // Ensure the status is a valid enum value before returning
       if (Object.values(DepositStatus).includes(status as DepositStatus)) {
         // LogMessage(`Checked L1 Status for ID ${depositId}: ${DepositStatus[status]}`); // Verbose
         return status as DepositStatus;
       } else {
         logger.warn(
-          `L1BitcoinDepositor returned invalid status (${status}) for deposit ID: ${depositId}`
+          `L1BitcoinDepositor returned invalid status (${status}) for deposit ID: ${depositId}`,
         );
         return null; // Indicate invalid status received
       }
@@ -377,27 +310,19 @@
       // Check if the error indicates the deposit doesn't exist (e.g., contract reverts)
       // This depends heavily on the specific contract behavior for invalid IDs.
       // For now, assume any error means status is uncertain.
-      const reason =
-        error.reason ?? error.message ?? 'Unknown error fetching status';
-      logErrorContext(
-        `Error fetching L1 deposit status for ID ${depositId}: ${reason}`,
-        error
-      );
+      const reason = error.reason ?? error.message ?? 'Unknown error fetching status';
+      logErrorContext(`Error fetching L1 deposit status for ID ${depositId}: ${reason}`, error);
       return null; // Indicate status couldn't be reliably fetched
     }
   }
 
   // --- Batch Processing Logic ---
   async processInitializeDeposits(): Promise<void> {
-    const depositsToInitialize = await getAllJsonOperationsByStatus(
-      DepositStatus.QUEUED
-    );
-    logger.debug(
-      `PROCESS_INIT | Found ${depositsToInitialize.length} deposits in QUEUED state.`
-    );
+    const depositsToInitialize = await getAllJsonOperationsByStatus(DepositStatus.QUEUED);
+    logger.debug(`PROCESS_INIT | Found ${depositsToInitialize.length} deposits in QUEUED state.`);
     const filteredDeposits = this.filterDepositsActivityTime(depositsToInitialize);
     logger.debug(
-      `PROCESS_INIT | ${filteredDeposits.length} deposits ready for initialization after time filter.`
+      `PROCESS_INIT | ${filteredDeposits.length} deposits ready for initialization after time filter.`,
     );
 
     if (filteredDeposits.length === 0) {
@@ -405,7 +330,7 @@
     }
 
     logger.debug(
-      `PROCESS_INIT | Initializing ${filteredDeposits.length} deposits for chain ${this.config.chainName}`
+      `PROCESS_INIT | Initializing ${filteredDeposits.length} deposits for chain ${this.config.chainName}`,
     );
 
     for (const deposit of filteredDeposits) {
@@ -418,41 +343,31 @@
       switch (contractStatus) {
         case DepositStatus.INITIALIZED:
           logger.warn(
-            `INITIALIZE | Deposit already initialized on L1 (local status was QUEUED) | ID: ${updatedDeposit.id}`
+            `INITIALIZE | Deposit already initialized on L1 (local status was QUEUED) | ID: ${updatedDeposit.id}`,
           );
           // Update local status to match L1
-          updateToInitializedDeposit(
-            updatedDeposit,
-            null,
-            'Deposit found initialized on L1'
-          );
+          updateToInitializedDeposit(updatedDeposit, null, 'Deposit found initialized on L1');
           break;
 
         case DepositStatus.QUEUED:
         case null: // Includes case where deposit ID doesn't exist on L1 yet (expected for QUEUED) or fetch failed
           // Attempt to initialize (the method handles internal checks/errors)
-          logger.debug(
-            `INITIALIZE | Attempting initialization for ID: ${updatedDeposit.id}`
-          );
+          logger.debug(`INITIALIZE | Attempting initialization for ID: ${updatedDeposit.id}`);
           await this.initializeDeposit(updatedDeposit);
           break;
 
         case DepositStatus.FINALIZED:
           logger.warn(
-            `INITIALIZE | Deposit already finalized on L1 (local status was QUEUED) | ID: ${updatedDeposit.id}`
+            `INITIALIZE | Deposit already finalized on L1 (local status was QUEUED) | ID: ${updatedDeposit.id}`,
           );
           // Update local status to match L1
-          updateToFinalizedDeposit(
-            updatedDeposit,
-            null,
-            'Deposit found finalized on L1'
-          );
+          updateToFinalizedDeposit(updatedDeposit, null, 'Deposit found finalized on L1');
           break;
 
         default:
           // This case should ideally not be reached if checkDepositStatus filters invalid numbers
           logger.warn(
-            `INITIALIZE | Unhandled L1 deposit status (${contractStatus}) for ID: ${updatedDeposit.id}`
+            `INITIALIZE | Unhandled L1 deposit status (${contractStatus}) for ID: ${updatedDeposit.id}`,
           );
           break;
       }
@@ -460,15 +375,13 @@
   }
 
   async processFinalizeDeposits(): Promise<void> {
-    const depositsToFinalize = await getAllJsonOperationsByStatus(
-      DepositStatus.INITIALIZED
-    );
-    logger.debug(
-      `PROCESS_FINALIZE | Found ${depositsToFinalize.length} deposits in INITIALIZED state.`
+    const depositsToFinalize = await getAllJsonOperationsByStatus(DepositStatus.INITIALIZED);
+    logger.debug(
+      `PROCESS_FINALIZE | Found ${depositsToFinalize.length} deposits in INITIALIZED state.`,
     );
     const filteredDeposits = this.filterDepositsActivityTime(depositsToFinalize);
     logger.debug(
-      `PROCESS_FINALIZE | ${filteredDeposits.length} deposits ready for finalization after time filter.`
+      `PROCESS_FINALIZE | ${filteredDeposits.length} deposits ready for finalization after time filter.`,
     );
 
     if (filteredDeposits.length === 0) {
@@ -476,7 +389,7 @@
     }
 
     logger.debug(
-      `PROCESS_FINALIZE | Finalizing ${filteredDeposits.length} deposits for chain ${this.config.chainName}`
+      `PROCESS_FINALIZE | Finalizing ${filteredDeposits.length} deposits for chain ${this.config.chainName}`,
     );
 
     for (const deposit of filteredDeposits) {
@@ -489,28 +402,22 @@
       switch (contractStatus) {
         case DepositStatus.INITIALIZED:
           // Attempt to finalize (method handles internal checks/errors like bridge delay)
-          logger.debug(
-            `FINALIZE | Attempting finalization for ID: ${updatedDeposit.id}`
-          );
+          logger.debug(`FINALIZE | Attempting finalization for ID: ${updatedDeposit.id}`);
           await this.finalizeDeposit(updatedDeposit);
           break;
 
         case DepositStatus.FINALIZED:
           logger.warn(
-            `FINALIZE | Deposit already finalized on L1 (local status was INITIALIZED) | ID: ${updatedDeposit.id}`
+            `FINALIZE | Deposit already finalized on L1 (local status was INITIALIZED) | ID: ${updatedDeposit.id}`,
           );
           // Update local status to match L1
-          updateToFinalizedDeposit(
-            updatedDeposit,
-            null,
-            'Deposit found finalized on L1'
-          );
+          updateToFinalizedDeposit(updatedDeposit, null, 'Deposit found finalized on L1');
           break;
 
         // Should not happen if local state is INITIALIZED, but handle defensively
         case DepositStatus.QUEUED:
           logger.warn(
-            `FINALIZE | Deposit found as QUEUED on L1 unexpectedly (local status was INITIALIZED) | ID: ${updatedDeposit.id}`
+            `FINALIZE | Deposit found as QUEUED on L1 unexpectedly (local status was INITIALIZED) | ID: ${updatedDeposit.id}`,
           );
           // Revert local state? Log and let processInitializeDeposits handle it?
           // For now, just log. processInitializeDeposits should eventually correct it.
@@ -522,7 +429,7 @@
           break;
         default:
           logger.warn(
-            `FINALIZE | Unhandled L1 deposit status (${contractStatus}) for ID: ${updatedDeposit.id}`
+            `FINALIZE | Unhandled L1 deposit status (${contractStatus}) for ID: ${updatedDeposit.id}`,
           );
           break;
       }
@@ -577,9 +484,7 @@
   }
 
   // --- Helper Methods ---
-  protected filterDepositsActivityTime(
-    deposits: Array<Deposit>
-  ): Array<Deposit> {
+  protected filterDepositsActivityTime(deposits: Array<Deposit>): Array<Deposit> {
     const now = Date.now();
     return deposits.filter((deposit) => {
       // If lastActivityAt doesn't exist yet (e.g., freshly created via listener/endpoint), process immediately
