--- conflicted
+++ resolved
@@ -1,4 +1,3 @@
-<<<<<<< HEAD
 import {
   Connection,
   Keypair,
@@ -18,21 +17,16 @@
   setProvider,
   Wallet,
 } from '@coral-xyz/anchor';
-=======
-import { ChainConfig, ChainType } from '../types/ChainConfig.type.js';
-import logger from '../utils/Logger.js';
+
+import { ChainConfig, CHAIN_TYPE, CHAIN_NAME } from '../types/ChainConfig.type.js';
+import logger, { logErrorContext } from '../utils/Logger.js';
 import { BaseChainHandler } from './BaseChainHandler.js';
->>>>>>> b237be5a
-
-import { ChainConfig, CHAIN_TYPE, CHAIN_NAME } from '../types/ChainConfig.type';
-import { LogMessage, LogWarning, LogError } from '../utils/Logs';
-import { BaseChainHandler } from './BaseChainHandler';
-import { Deposit } from '../types/Deposit.type';
-import { DepositStatus } from '../types/DepositStatus.enum';
+import { Deposit } from '../types/Deposit.type.js';
+import { DepositStatus } from '../types/DepositStatus.enum.js';
 import wormholeGatewayIdl from '../target/idl/wormhole_gateway.json';
-import { updateToAwaitingWormholeVAA, updateToBridgedDeposit } from '../utils/Deposits';
-import { getAllJsonOperationsByStatus } from '../utils/JsonUtils';
-import { WORMHOLE_GATEWAY_PROGRAM_ID } from '../utils/Constants';
+import { updateToAwaitingWormholeVAA, updateToBridgedDeposit } from '../utils/Deposits.js';
+import { getAllJsonOperationsByStatus } from '../utils/JsonUtils.js';
+import { WORMHOLE_GATEWAY_PROGRAM_ID } from '../utils/Constants.js';
 import { bs58 } from "@coral-xyz/anchor/dist/cjs/utils/bytes";
 
 const TOKENS_TRANSFERRED_SIG = ethers.utils.id(
@@ -47,13 +41,8 @@
 
   constructor(config: ChainConfig) {
     super(config);
-<<<<<<< HEAD
-    LogMessage(`Constructing SolanaChainHandler for ${this.config.chainName}`);
+    logger.debug(`Constructing SolanaChainHandler for ${this.config.chainName}`);
     if (config.chainType !== CHAIN_TYPE.SOLANA) {
-=======
-    logger.debug(`Constructing SolanaChainHandler for ${this.config.chainName}`);
-    if (config.chainType !== ChainType.SOLANA) {
->>>>>>> b237be5a
       throw new Error(
         `Incorrect chain type ${config.chainType} provided to SolanaChainHandler.`
       );
@@ -65,24 +54,10 @@
    * Sets up Solana connection, Anchor provider, and loads your Wormhole Gateway program.
    */
   protected async initializeL2(): Promise<void> {
-<<<<<<< HEAD
-    LogMessage(`Initializing Solana L2 components for ${this.config.chainName}`);
+    logger.debug(`Initializing Solana L2 components for ${this.config.chainName}`);
 
     if (!this.config.l2Rpc) {
-      LogWarning(
-=======
-    logger.debug(
-      `Initializing Solana L2 components for ${this.config.chainName}`
-    );
-    if (this.config.l2Rpc) {
-      // TODO: Initialize Solana connection (e.g., using @solana/web3.js)
-      // this.solanaConnection = new Connection(this.config.l2Rpc, 'confirmed');
       logger.warn(
-        `Solana L2 connection initialization NOT YET IMPLEMENTED for ${this.config.chainName}.`
-      );
-    } else {
-      logger.warn(
->>>>>>> b237be5a
         `Solana L2 RPC not configured for ${this.config.chainName}. L2 features disabled.`
       );
       return;
@@ -117,13 +92,13 @@
         this.provider
       );
 
-      LogMessage(
+      logger.info(
         `Solana L2/Anchor provider and Wormhole Gateway program loaded for ${this.config.chainName}`
       );
 
       this.ethereumWormholeContext = this.wormhole.getChain(CHAIN_NAME.ETHEREUM as Chain);
     } catch (error: any) {
-      LogError(`Error initializing Solana L2 for ${this.config.chainName}`, error);
+      logErrorContext(`Error initializing Solana L2 for ${this.config.chainName}`, error);
       throw error;
     }
   }
@@ -133,25 +108,13 @@
    * If you plan to do L2 event listening, implement it here.
    */
   protected async setupL2Listeners(): Promise<void> {
-<<<<<<< HEAD
     if (this.config.useEndpoint) {
-      LogMessage(
-=======
-    if (!this.config.useEndpoint) {
       logger.warn(
-        `Solana L2 Listener setup NOT YET IMPLEMENTED for ${this.config.chainName}.`
-      );
-      // TODO: Implement Solana program log subscription or polling account state
-      // Example: this.solanaConnection.onLogs(programAddress, callback, 'confirmed');
-      // Requires Solana program equivalent of L2BitcoinDepositor events.
-    } else {
-      logger.debug(
->>>>>>> b237be5a
         `Solana L2 Listeners skipped for ${this.config.chainName} (using Endpoint).`
       );
       return;
     }
-    LogWarning(
+    logger.warn(
       `Solana L2 Listener setup NOT YET IMPLEMENTED for ${this.config.chainName}.`
     );
   }
@@ -160,27 +123,17 @@
    * Get the latest Solana slot (block) if you need to do on-chain queries for missed deposits.
    */
   async getLatestBlock(): Promise<number> {
-<<<<<<< HEAD
     if (this.config.useEndpoint) return 0; // Skip if using endpoint mode
     if (!this.connection) {
-      LogWarning(`No Solana connection established. Returning 0.`);
+      logger.warn(`No Solana connection established. Returning 0.`);
       return 0;
     }
     try {
       return await this.connection.getSlot('confirmed');
     } catch (error: any) {
-      LogError('Error getting latest Solana slot', error);
+      logErrorContext('Error getting latest Solana slot', error);
       return 0;
     }
-=======
-    if (this.config.useEndpoint) return 0; // No L2 interaction needed
-    logger.warn(
-      `Solana getLatestBlock (slot) NOT YET IMPLEMENTED for ${this.config.chainName}. Returning 0.`
-    );
-    // TODO: Implement logic to get the latest Solana slot
-    // Example: const slot = await this.solanaConnection.getSlot('confirmed'); return slot;
-    return 0; // Placeholder
->>>>>>> b237be5a
   }
 
   /**
@@ -191,13 +144,8 @@
     pastTimeInMinutes: number;
     latestBlock: number;
   }): Promise<void> {
-<<<<<<< HEAD
     if (this.config.useEndpoint) return; // no direct chain scanning
-    LogWarning(
-=======
-    if (this.config.useEndpoint) return; // No L2 interaction needed
     logger.warn(
->>>>>>> b237be5a
       `Solana checkForPastDeposits NOT YET IMPLEMENTED for ${this.config.chainName}.`
     );
   }
@@ -214,11 +162,11 @@
     if (!finalizedDeposit?.receipt) {
       return;
     }
-    LogMessage(`Finalizing deposit ${deposit.id} on Solana...`);
+    logger.info(`Finalizing deposit ${deposit.id} on Solana...`);
   
     const l1Receipt = finalizedDeposit.receipt;
     if (!l1Receipt) {
-      LogWarning(
+      logger.warn(
         `No finalize receipt found for deposit ${deposit.id}; cannot parse logs.`
       );
       return;
@@ -237,29 +185,29 @@
         }
       }
     } catch (error: any) {
-      LogError(`Error parsing L1 logs for deposit ${deposit.id}`, error);
+      logErrorContext(`Error parsing L1 logs for deposit ${deposit.id}`, error);
     }
   
     if (!transferSequence) {
-      LogWarning(
+      logger.warn(
         `Could not find transferSequence in logs for deposit ${deposit.id}.`
       );
       return;
     }
 
     await updateToAwaitingWormholeVAA(l1Receipt.transactionHash, deposit, transferSequence);
-    LogMessage(`Deposit ${deposit.id} now awaiting Wormhole VAA.`);
+    logger.info(`Deposit ${deposit.id} now awaiting Wormhole VAA.`);
   }
 
   public async bridgeSolanaDeposit(deposit: Deposit): Promise<void> {
     if (!this.connection || !this.provider || !this.wallet) {
       // Solana connection not initialized
-      LogWarning(`Solana connection not initialized. Cannot bridge deposit ${deposit.id}.`);
+      logger.warn(`Solana connection not initialized. Cannot bridge deposit ${deposit.id}.`);
       return;
     }
 
     if (!this.wormholeGatewayProgram) {
-      LogWarning(`Wormhole Gateway program not initialized. Cannot bridge deposit ${deposit.id}.`);
+      logger.warn(`Wormhole Gateway program not initialized. Cannot bridge deposit ${deposit.id}.`);
       return;
     }
 
@@ -292,17 +240,17 @@
 
     const toChain = this.wormhole.getChain(CHAIN_NAME.SOLANA as Chain);
 
-    LogMessage(`Bridging deposit ${deposit.id} on Solana...`);
+    logger.info(`Bridging deposit ${deposit.id} on Solana...`);
   
     const [ wormholeMessageId ] = await this.ethereumWormholeContext.parseTransaction(deposit.wormholeInfo.txHash!);
 
     if (!wormholeMessageId) {
-      LogWarning(`No Wormhole message found for deposit ${deposit.id}`);
+      logger.warn(`No Wormhole message found for deposit ${deposit.id}`);
       return;
     }
   
     try {
-      LogMessage(`Attempting to fetch VAA for deposit ${deposit.id}`);
+      logger.info(`Attempting to fetch VAA for deposit ${deposit.id}`);
       const vaa = await this.wormhole.getVaa(
         wormholeMessageId,
         "TBTCBridge:GatewayTransfer",
@@ -310,12 +258,12 @@
       ) as TBTCBridge.VAA
       
       if (!vaa) {
-        LogWarning(`VAA message is not yet signed by the guardians`);
+        logger.warn(`VAA message is not yet signed by the guardians`);
         return;
       }
 
       // If no error thrown, we have the VAA.
-      LogMessage(`VAA found for deposit ${deposit.id}. Posting VAA to Solana...`);
+      logger.info(`VAA found for deposit ${deposit.id}. Posting VAA to Solana...`);
 
       let unsignedTransactions;
       if (vaa.payloadLiteral === "TBTCBridge:GatewayTransfer") {
@@ -332,13 +280,13 @@
       }
 
       const destinationTransactionIds = await signSendWait(toChain, unsignedTransactions, wormholeSolanaSigner);
-      LogMessage(`Solana bridging success for deposit ${deposit.id}, txids=${destinationTransactionIds}`);
+      logger.info(`Solana bridging success for deposit ${deposit.id}, txids=${destinationTransactionIds}`);
 
       updateToBridgedDeposit(deposit, destinationTransactionIds[1].txid);
     } catch (error: any) {
       // Either the VAA isn't available yet, or some other bridging error occurred
       const reason = error.message || 'Unknown bridging error';
-      LogWarning(`Wormhole bridging not ready for deposit ${deposit.id}: ${reason}`);
+      logger.warn(`Wormhole bridging not ready for deposit ${deposit.id}: ${reason}`);
     }
   }
 
@@ -354,7 +302,7 @@
 
     for (const deposit of bridgingDeposits) {
       if (!deposit.wormholeInfo || !deposit.wormholeInfo.transferSequence) {
-        LogWarning(
+        logger.warn(
           `Deposit ${deposit.id} is missing transferSequence. Skipping.`
         );
         continue;
