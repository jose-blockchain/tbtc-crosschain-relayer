import { logErrorContext } from '../utils/Logger.js';
import cron from 'node-cron';

<<<<<<< HEAD
import { LogMessage, LogError, LogWarning } from '../utils/Logs';
import { ChainHandlerFactory } from '../handlers/ChainHandlerFactory';
import { ChainConfig, CHAIN_TYPE, NETWORK } from '../types/ChainConfig.type';
import { cleanQueuedDeposits, cleanFinalizedDeposits, cleanBridgedDeposits } from './CleanupDeposits';
=======
import logger from '../utils/Logger.js';
import { ChainHandlerFactory } from '../handlers/ChainHandlerFactory.js';
import { ChainConfig, ChainType } from '../types/ChainConfig.type.js';
import { cleanQueuedDeposits, cleanFinalizedDeposits } from './CleanupDeposits.js';
>>>>>>> b237be5a

// ---------------------------------------------------------------
// Environment Variables and Configuration
// ---------------------------------------------------------------
const chainConfig: ChainConfig = {
  chainType: process.env.CHAIN_TYPE as CHAIN_TYPE,
  network: process.env.NETWORK as NETWORK,
  chainName: process.env.CHAIN_NAME || 'Default Chain',
  l1Rpc: process.env.L1_RPC || '',
  l2Rpc: process.env.L2_RPC || '',
  l2WsRpc: process.env.L2_WS_RPC || '',
  l1ContractAddress: process.env.L1_BITCOIN_DEPOSITOR || '',
  l2ContractAddress: process.env.L2_BITCOIN_DEPOSITOR || '',
  vaultAddress: process.env.TBTC_VAULT || '',
  privateKey: process.env.PRIVATE_KEY || '',
  useEndpoint: process.env.USE_ENDPOINT === 'true',
  endpointUrl: process.env.ENDPOINT_URL,
  l2StartBlock: process.env.L2_START_BLOCK
    ? parseInt(process.env.L2_START_BLOCK)
    : undefined,
  solanaSignerKeyBase: process.env.SOLANA_KEY_BASE,
};

// Create the appropriate chain handler
export const chainHandler = ChainHandlerFactory.createHandler(chainConfig);

// Constants
// export const TIME_TO_RETRY = 1000 * 60 * 5; // Moved to BaseChainHandler

// ---------------------------------------------------------------
// Cron Jobs
// ---------------------------------------------------------------

/**
 * @name startCronJobs
 * @description Starts the cron jobs for finalizing and initializing deposits.
 */
export const startCronJobs = () => {
  // CRONJOBS
  logger.debug('Starting cron job setup...');

  // Every minute - process deposits
  cron.schedule('* * * * *', async () => {
    try {
      await chainHandler.processWormholeBridging?.();
      await chainHandler.processFinalizeDeposits();
      await chainHandler.processInitializeDeposits();
    } catch (error) {
      logErrorContext('Error in deposit processing cron job:', error);
    }
  });

  // Every 60 minutes - check for past deposits
  cron.schedule('*/60 * * * *', async () => {
    try {
      if (chainHandler.supportsPastDepositCheck()) {
        const latestBlock = await chainHandler.getLatestBlock();
        if (latestBlock > 0) {
          logger.debug(
            `Running checkForPastDeposits (Latest Block/Slot: ${latestBlock})`
          );
          await chainHandler.checkForPastDeposits({
            pastTimeInMinutes: 60,
            latestBlock: latestBlock,
          });
        } else {
          logger.warn(
            `Skipping checkForPastDeposits - Invalid latestBlock received: ${latestBlock}`
          );
        }
      } else {
        logger.debug(
          'Skipping checkForPastDeposits - Handler does not support it (e.g., using endpoint).'
        );
      }
    } catch (error) {
      logErrorContext('Error in past deposits cron job:', error);
    }
  });

  // Every 10 minutes - cleanup
  cron.schedule('*/10 * * * *', async () => {
    try {
      await cleanQueuedDeposits();
      await cleanFinalizedDeposits();
      await cleanBridgedDeposits();
    } catch (error) {
      logErrorContext('Error in cleanup cron job:', error);
    }
  });

  logger.debug('Cron job setup complete.');
};

/**
 * @name initializeChain
 * @description Initialize the chain handler and set up event listeners
 */
export const initializeChain = async () => {
  try {
    // Initialize the chain handler
    await chainHandler.initialize();

    // Set up event listeners if not using endpoint
    await chainHandler.setupListeners();

    logger.debug(
      `Chain handler for ${chainConfig.chainName} successfully initialized`
    );
    return true;
  } catch (error) {
    logErrorContext('Failed to initialize chain handler:', error);
    return false;
  }
};

// ---------------------------------------------------------------<|MERGE_RESOLUTION|>--- conflicted
+++ resolved
@@ -1,17 +1,14 @@
 import { logErrorContext } from '../utils/Logger.js';
 import cron from 'node-cron';
 
-<<<<<<< HEAD
-import { LogMessage, LogError, LogWarning } from '../utils/Logs';
-import { ChainHandlerFactory } from '../handlers/ChainHandlerFactory';
-import { ChainConfig, CHAIN_TYPE, NETWORK } from '../types/ChainConfig.type';
-import { cleanQueuedDeposits, cleanFinalizedDeposits, cleanBridgedDeposits } from './CleanupDeposits';
-=======
 import logger from '../utils/Logger.js';
 import { ChainHandlerFactory } from '../handlers/ChainHandlerFactory.js';
-import { ChainConfig, ChainType } from '../types/ChainConfig.type.js';
-import { cleanQueuedDeposits, cleanFinalizedDeposits } from './CleanupDeposits.js';
->>>>>>> b237be5a
+import { ChainConfig, CHAIN_TYPE, NETWORK } from '../types/ChainConfig.type.js';
+import {
+  cleanQueuedDeposits,
+  cleanFinalizedDeposits,
+  cleanBridgedDeposits,
+} from './CleanupDeposits.js';
 
 // ---------------------------------------------------------------
 // Environment Variables and Configuration
@@ -29,9 +26,7 @@
   privateKey: process.env.PRIVATE_KEY || '',
   useEndpoint: process.env.USE_ENDPOINT === 'true',
   endpointUrl: process.env.ENDPOINT_URL,
-  l2StartBlock: process.env.L2_START_BLOCK
-    ? parseInt(process.env.L2_START_BLOCK)
-    : undefined,
+  l2StartBlock: process.env.L2_START_BLOCK ? parseInt(process.env.L2_START_BLOCK) : undefined,
   solanaSignerKeyBase: process.env.SOLANA_KEY_BASE,
 };
 
@@ -70,21 +65,19 @@
       if (chainHandler.supportsPastDepositCheck()) {
         const latestBlock = await chainHandler.getLatestBlock();
         if (latestBlock > 0) {
-          logger.debug(
-            `Running checkForPastDeposits (Latest Block/Slot: ${latestBlock})`
-          );
+          logger.debug(`Running checkForPastDeposits (Latest Block/Slot: ${latestBlock})`);
           await chainHandler.checkForPastDeposits({
             pastTimeInMinutes: 60,
             latestBlock: latestBlock,
           });
         } else {
           logger.warn(
-            `Skipping checkForPastDeposits - Invalid latestBlock received: ${latestBlock}`
+            `Skipping checkForPastDeposits - Invalid latestBlock received: ${latestBlock}`,
           );
         }
       } else {
         logger.debug(
-          'Skipping checkForPastDeposits - Handler does not support it (e.g., using endpoint).'
+          'Skipping checkForPastDeposits - Handler does not support it (e.g., using endpoint).',
         );
       }
     } catch (error) {
@@ -118,9 +111,7 @@
     // Set up event listeners if not using endpoint
     await chainHandler.setupListeners();
 
-    logger.debug(
-      `Chain handler for ${chainConfig.chainName} successfully initialized`
-    );
+    logger.debug(`Chain handler for ${chainConfig.chainName} successfully initialized`);
     return true;
   } catch (error) {
     logErrorContext('Failed to initialize chain handler:', error);
