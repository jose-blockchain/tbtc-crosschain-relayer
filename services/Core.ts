import { logErrorContext } from '../utils/Logger.js';
import cron from 'node-cron';

import logger from '../utils/Logger.js';
import { ChainHandlerFactory } from '../handlers/ChainHandlerFactory.js';
import { ChainConfig, CHAIN_TYPE, NETWORK } from '../types/ChainConfig.type.js';
import {
  cleanQueuedDeposits,
  cleanFinalizedDeposits,
  cleanBridgedDeposits,
} from './CleanupDeposits.js';
import { L2RedemptionService } from './L2RedemptionService.js';
import { RedemptionStore } from '../utils/RedemptionStore.js';
import { RedemptionStatus } from '../types/Redemption.type.js';

// ---------------------------------------------------------------
// Environment Variables and Configuration
// ---------------------------------------------------------------
const requireEnv = (envVar: string) => {
  if (!process.env[envVar]) {
    logErrorContext(
      `Environment variable ${envVar} is not set.`,
      new Error(`Environment variable ${envVar} is not set.`),
    );
    process.exit(1);
  }
  return process.env[envVar] as string;
};

const chainConfig: ChainConfig = {
  chainType: process.env.CHAIN_TYPE as CHAIN_TYPE,
  network: process.env.NETWORK as NETWORK,
  chainName: process.env.CHAIN_NAME || 'Default Chain',
  l1Rpc: requireEnv('L1_RPC'),
  l2Rpc: requireEnv('L2_RPC'),
  l2WsRpc: requireEnv('L2_WS_RPC'),
  l1ContractAddress: requireEnv('L1_BITCOIN_DEPOSITOR_ADDRESS'),
  l1BitcoinRedeemerAddress: requireEnv('L1_BITCOIN_REDEEMER_ADDRESS'),
  l2BitcoinRedeemerAddress: requireEnv('L2_BITCOIN_REDEEMER_ADDRESS'),
  l2WormholeGatewayAddress: requireEnv('L2_WORMHOLE_GATEWAY_ADDRESS'),
<<<<<<< HEAD
  l2WormholeChainId: parseInt(requireEnv('L2_WORMHOLE_CHAIN_ID')),
  vaultAddress: requireEnv('TBTCVault'),
  privateKey: requireEnv('PRIVATE_KEY'),
  useEndpoint: process.env.USE_ENDPOINT === 'true',
  endpointUrl: process.env.ENDPOINT_URL,
  l2StartBlock: process.env.L2_START_BLOCK ? parseInt(process.env.L2_START_BLOCK) : undefined,
=======
  l2WormholeChainId: requireEnv('L2_WORMHOLE_CHAIN_ID'),
  vaultAddress: requireEnv('TBTC_VAULT_ADDRESS'),
  privateKey: requireEnv('PRIVATE_KEY'),
  l2ContractAddress:
    process.env.ENDPOINT_URL === 'true' ? requireEnv('L2_BITCOIN_DEPOSITOR_ADDRESS') : undefined,
  useEndpoint: process.env.ENDPOINT_URL === 'true',
  l2StartBlock: process.env.L2_START_BLOCK ? parseInt(process.env.L2_START_BLOCK) : undefined,
  solanaSignerKeyBase: process.env.SOLANA_KEY_BASE,
>>>>>>> 57731db2
};

// Create the appropriate chain handler
export const chainHandler = ChainHandlerFactory.createHandler(chainConfig);

// ---------------------------------------------------------------
// Cron Jobs
// ---------------------------------------------------------------

let l2RedemptionServiceSingleton: L2RedemptionService | null = null;

/**
 * @name startCronJobs
 * @description Starts the cron jobs for finalizing and initializing deposits.
 */
export const startCronJobs = () => {
  // CRONJOBS
  logger.debug('Starting cron job setup...');

  // Every minute - process deposits
  cron.schedule('* * * * *', async () => {
    try {
      await chainHandler.processWormholeBridging?.();
      await chainHandler.processFinalizeDeposits();
      await chainHandler.processInitializeDeposits();
    } catch (error) {
      logErrorContext('Error in deposit processing cron job:', error);
    }
  });

<<<<<<< HEAD
  // Every 2 minutes - process redemptions
  cron.schedule('*/2 * * * *', async () => {
    try {
      if (!l2RedemptionServiceSingleton) {
        l2RedemptionServiceSingleton = await L2RedemptionService.create(chainConfig);
      }
      await l2RedemptionServiceSingleton.processPendingRedemptions();
      await l2RedemptionServiceSingleton.processVaaFetchedRedemptions();
    } catch (error) {
      logErrorContext('Error in redemption processing cron job:', error);
    }
  });

  // Every 5 minutes - check for past deposits
  cron.schedule('*/5 * * * *', async () => {
=======
  // Every 60 minutes - check for past deposits
  cron.schedule('*/60 * * * *', async () => {
>>>>>>> 57731db2
    try {
      if (chainHandler.supportsPastDepositCheck()) {
        const latestBlock = await chainHandler.getLatestBlock();
        if (latestBlock > 0) {
          logger.debug(`Running checkForPastDeposits (Latest Block/Slot: ${latestBlock})`);
          await chainHandler.checkForPastDeposits({
            pastTimeInMinutes: 60,
            latestBlock: latestBlock,
          });
        } else {
          logger.warn(
            `Skipping checkForPastDeposits - Invalid latestBlock received: ${latestBlock}`,
          );
        }
      } else {
        logger.debug(
          'Skipping checkForPastDeposits - Handler does not support it (e.g., using endpoint).',
        );
      }
    } catch (error) {
      logErrorContext('Error in past deposits cron job:', error);
    }
  });

  // Every 10 minutes - cleanup
  cron.schedule('*/10 * * * *', async () => {
    try {
      await cleanQueuedDeposits();
      await cleanFinalizedDeposits();
      await cleanBridgedDeposits();
    } catch (error) {
      logErrorContext('Error in cleanup cron job:', error);
    }
  });

  // Every 60 minutes - cleanup old redemptions
  cron.schedule('*/60 * * * *', async () => {
    try {
      const now = Date.now();
      const retentionMs = 7 * 24 * 60 * 60 * 1000; // 7 days
      const allRedemptions = await RedemptionStore.getAll();
      for (const redemption of allRedemptions) {
        if (
          (redemption.status === RedemptionStatus.COMPLETED ||
            redemption.status === RedemptionStatus.FAILED) &&
          redemption.dates.completedAt &&
          now - redemption.dates.completedAt > retentionMs
        ) {
          await RedemptionStore.delete(redemption.id);
          logger.info(`Cleaned up redemption ${redemption.id} (status: ${redemption.status})`);
        }
      }
    } catch (error) {
      logErrorContext('Error in redemption cleanup cron job:', error);
    }
  });

  logger.debug('Cron job setup complete.');
};

/**
 * @name initializeChain
 * @description Initialize the chain handler and set up event listeners
 */
export const initializeChain = async () => {
  try {
    await chainHandler.initialize();
    await chainHandler.setupListeners();
    logger.debug(`Deposit chain handler for ${chainConfig.chainName} successfully initialized`);
  } catch (error) {
    logErrorContext('Failed to initialize deposit chain handler:', error);
    return false;
  }
  return true;
};

export const initializeL2RedemptionService = async () => {
  try {
    logger.info('Attempting to initialize L2RedemptionService...');
<<<<<<< HEAD
    const l2RedemptionService = await L2RedemptionService.create(chainConfig);
=======
    const l2RedemptionService = new L2RedemptionService(
      chainConfig.l2Rpc,
      chainConfig.l2BitcoinRedeemerAddress,
      chainConfig.privateKey,
      chainConfig.l1Rpc,
      chainConfig.l1BitcoinRedeemerAddress,
      Number(chainConfig.l2WormholeChainId),
      chainConfig.l2WormholeGatewayAddress,
    );
    await l2RedemptionService.initialize();
>>>>>>> 57731db2
    l2RedemptionService.startListening();
    logger.info('L2RedemptionService initialized and started successfully.');
  } catch (error) {
    logErrorContext('Failed to initialize or start L2RedemptionService:', error as Error);
    return false;
  }
  return true;
};<|MERGE_RESOLUTION|>--- conflicted
+++ resolved
@@ -38,15 +38,7 @@
   l1BitcoinRedeemerAddress: requireEnv('L1_BITCOIN_REDEEMER_ADDRESS'),
   l2BitcoinRedeemerAddress: requireEnv('L2_BITCOIN_REDEEMER_ADDRESS'),
   l2WormholeGatewayAddress: requireEnv('L2_WORMHOLE_GATEWAY_ADDRESS'),
-<<<<<<< HEAD
   l2WormholeChainId: parseInt(requireEnv('L2_WORMHOLE_CHAIN_ID')),
-  vaultAddress: requireEnv('TBTCVault'),
-  privateKey: requireEnv('PRIVATE_KEY'),
-  useEndpoint: process.env.USE_ENDPOINT === 'true',
-  endpointUrl: process.env.ENDPOINT_URL,
-  l2StartBlock: process.env.L2_START_BLOCK ? parseInt(process.env.L2_START_BLOCK) : undefined,
-=======
-  l2WormholeChainId: requireEnv('L2_WORMHOLE_CHAIN_ID'),
   vaultAddress: requireEnv('TBTC_VAULT_ADDRESS'),
   privateKey: requireEnv('PRIVATE_KEY'),
   l2ContractAddress:
@@ -54,7 +46,6 @@
   useEndpoint: process.env.ENDPOINT_URL === 'true',
   l2StartBlock: process.env.L2_START_BLOCK ? parseInt(process.env.L2_START_BLOCK) : undefined,
   solanaSignerKeyBase: process.env.SOLANA_KEY_BASE,
->>>>>>> 57731db2
 };
 
 // Create the appropriate chain handler
@@ -85,7 +76,6 @@
     }
   });
 
-<<<<<<< HEAD
   // Every 2 minutes - process redemptions
   cron.schedule('*/2 * * * *', async () => {
     try {
@@ -99,12 +89,8 @@
     }
   });
 
-  // Every 5 minutes - check for past deposits
-  cron.schedule('*/5 * * * *', async () => {
-=======
   // Every 60 minutes - check for past deposits
   cron.schedule('*/60 * * * *', async () => {
->>>>>>> 57731db2
     try {
       if (chainHandler.supportsPastDepositCheck()) {
         const latestBlock = await chainHandler.getLatestBlock();
@@ -184,20 +170,7 @@
 export const initializeL2RedemptionService = async () => {
   try {
     logger.info('Attempting to initialize L2RedemptionService...');
-<<<<<<< HEAD
     const l2RedemptionService = await L2RedemptionService.create(chainConfig);
-=======
-    const l2RedemptionService = new L2RedemptionService(
-      chainConfig.l2Rpc,
-      chainConfig.l2BitcoinRedeemerAddress,
-      chainConfig.privateKey,
-      chainConfig.l1Rpc,
-      chainConfig.l1BitcoinRedeemerAddress,
-      Number(chainConfig.l2WormholeChainId),
-      chainConfig.l2WormholeGatewayAddress,
-    );
-    await l2RedemptionService.initialize();
->>>>>>> 57731db2
     l2RedemptionService.startListening();
     logger.info('L2RedemptionService initialized and started successfully.');
   } catch (error) {
